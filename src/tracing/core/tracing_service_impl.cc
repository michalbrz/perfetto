--- conflicted
+++ resolved
@@ -289,16 +289,6 @@
   uint8_t* src_ptr = data.get();
   for (size_t size_left = size; size_left > 0;) {
     const size_t slice_size = std::min(size_left, max_slice_size);
-<<<<<<< HEAD
-
-    Slice slice = Slice::Allocate(slice_size);
-    memcpy(slice.own_data(), src_ptr, slice_size);
-    packet->AddSlice(std::move(slice));
-
-    src_ptr += slice_size;
-    size_left -= slice_size;
-  }
-=======
 
     Slice slice = Slice::Allocate(slice_size);
     memcpy(slice.own_data(), src_ptr, slice_size);
@@ -325,7 +315,6 @@
       return protozero::StringFilter::Policy::kAtraceMatchBreak;
   }
   return std::nullopt;
->>>>>>> 45332e04
 }
 
 }  // namespace
@@ -2416,10 +2405,7 @@
   // by the earlier call to SetFilterRoot() in EnableTracing().
   PERFETTO_DCHECK(trace_filter.root_msg_index() != 0);
   std::vector<protozero::MessageFilter::InputSlice> filter_input;
-<<<<<<< HEAD
-=======
   auto start = base::GetWallTimeNs();
->>>>>>> 45332e04
   for (TracePacket& packet : *packets) {
     const auto& packet_slices = packet.slices();
     filter_input.clear();
@@ -2444,12 +2430,9 @@
                               filtered_packet.size, kMaxTracePacketSliceSize,
                               &packet);
   }
-<<<<<<< HEAD
-=======
   auto end = base::GetWallTimeNs();
   tracing_session->filter_time_taken_ns +=
       static_cast<uint64_t>((end - start).count());
->>>>>>> 45332e04
 }
 
 void TracingServiceImpl::MaybeCompressPackets(
@@ -2510,15 +2493,9 @@
   }
   PERFETTO_DCHECK(num_iovecs <= max_iovecs);
   int fd = *tracing_session->write_into_file;
-<<<<<<< HEAD
 
   uint64_t total_wr_size = 0;
 
-=======
-
-  uint64_t total_wr_size = 0;
-
->>>>>>> 45332e04
   // writev() can take at most IOV_MAX entries per call. Batch them.
   constexpr size_t kIOVMax = IOV_MAX;
   for (size_t i = 0; i < num_iovecs; i += kIOVMax) {
@@ -2656,7 +2633,6 @@
   if (new_desc.id() == 0) {
     PERFETTO_ELOG("UpdateDataSource() must have a non-zero id");
     return;
-<<<<<<< HEAD
   }
 
   // If this producer has already registered a matching descriptor name and id,
@@ -2671,22 +2647,6 @@
     }
   }
 
-=======
-  }
-
-  // If this producer has already registered a matching descriptor name and id,
-  // just update the descriptor.
-  RegisteredDataSource* data_source = nullptr;
-  auto range = data_sources_.equal_range(new_desc.name());
-  for (auto it = range.first; it != range.second; ++it) {
-    if (it->second.producer_id == producer_id &&
-        it->second.descriptor.id() == new_desc.id()) {
-      data_source = &it->second;
-      break;
-    }
-  }
-
->>>>>>> 45332e04
   if (!data_source) {
     PERFETTO_ELOG(
         "UpdateDataSource() failed, could not find an existing data source "
@@ -3664,10 +3624,6 @@
         "The consumer is already attached to another tracing session");
   }
 
-<<<<<<< HEAD
-  if (src->consumer_uid != consumer->uid_ && consumer->uid_ != 0)
-    return PERFETTO_SVC_ERR("Not allowed to clone a session from another UID");
-=======
   // Skip the UID check for sessions marked with a bugreport_score > 0.
   // Those sessions, by design, can be stolen by any other consumer for the
   // sake of creating snapshots for bugreports.
@@ -3675,7 +3631,6 @@
       src->consumer_uid != consumer->uid_ && consumer->uid_ != 0) {
     return PERFETTO_SVC_ERR("Not allowed to clone a session from another UID");
   }
->>>>>>> 45332e04
 
   // First clone all TraceBuffer(s). This can fail because of ENOMEM. If it
   // happens bail out early before creating any session.
@@ -3708,10 +3663,6 @@
                std::forward_as_tuple(tsid, consumer, src->config, task_runner_))
            .first->second;
 
-<<<<<<< HEAD
-  cloned_session->state = TracingSession::CLONED_READ_ONLY;
-  cloned_session->trace_uuid = base::Uuidv4();  // Generate a new UUID.
-=======
   // Generate a new UUID for the cloned session, but preserve the LSB. In some
   // contexts the LSB is used to tie the trace back to the statsd subscription
   // that triggered it. See the corresponding code in perfetto_cmd.cc which
@@ -3720,7 +3671,6 @@
   cloned_session->state = TracingSession::CLONED_READ_ONLY;
   cloned_session->trace_uuid = base::Uuidv4();
   cloned_session->trace_uuid.set_lsb(orig_uuid_lsb);
->>>>>>> 45332e04
   *new_uuid = cloned_session->trace_uuid;
 
   for (auto& kv : buf_snaps) {
