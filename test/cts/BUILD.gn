# Copyright (C) 2018 The Android Open Source Project
#
# Licensed under the Apache License, Version 2.0 (the "License");
# you may not use this file except in compliance with the License.
# You may obtain a copy of the License at
#
#      http://www.apache.org/licenses/LICENSE-2.0
#
# Unless required by applicable law or agreed to in writing, software
# distributed under the License is distributed on an "AS IS" BASIS,
# WITHOUT WARRANTIES OR CONDITIONS OF ANY KIND, either express or implied.
# See the License for the specific language governing permissions and
# limitations under the License.

import("../../gn/perfetto.gni")

assert(is_android)

static_library("perfetto_cts_deps") {
  complete_static_lib = true
  testonly = true
  deps = [
<<<<<<< HEAD
    "..:integrationtests",
=======
>>>>>>> 45332e04
    "../..:libperfetto_client_experimental",
    "../../gn:default_deps",
    "../../gn:gtest_and_gmock",
    "../../include/perfetto/ext/tracing/core",
    "../../protos/perfetto/config:cpp",
    "../../protos/perfetto/config/process_stats:cpp",
    "../../protos/perfetto/config/profiling:cpp",
    "../../protos/perfetto/trace:cpp",
    "../../protos/perfetto/trace/profiling:cpp",
    "../../src/base:test_support",
    "../../src/protozero/filtering:bytecode_generator",
    "../../test:test_helper",
  ]
  sources = [
    "device_feature_test_cts.cc",
    "heapprofd_java_test_cts.cc",
    "heapprofd_test_cts.cc",
    "producer_to_consumer_integrationtest_cts.cc",
    "traced_perf_test_cts.cc",
  ]
}

static_library("perfetto_cts_jni_deps") {
  complete_static_lib = true
  testonly = true
  deps = [
    "..:test_helper",
    "../../gn:default_deps",
    "../../src/base:test_support",
  ]
}<|MERGE_RESOLUTION|>--- conflicted
+++ resolved
@@ -20,10 +20,6 @@
   complete_static_lib = true
   testonly = true
   deps = [
-<<<<<<< HEAD
-    "..:integrationtests",
-=======
->>>>>>> 45332e04
     "../..:libperfetto_client_experimental",
     "../../gn:default_deps",
     "../../gn:gtest_and_gmock",
