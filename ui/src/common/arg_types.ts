--- conflicted
+++ resolved
@@ -12,26 +12,6 @@
 // See the License for the specific language governing permissions and
 // limitations under the License.
 
-<<<<<<< HEAD
-export type Arg = string|
-    {kind: 'SLICE', trackId: string, sliceId: number, description?: string};
-export type Args = Map<string, Arg>;
-
-export type ArgsTree = ArgsTreeMap|ArgsTreeArray|string;
-export type ArgsTreeArray = ArgsTree[];
-export interface ArgsTreeMap {
-  [key: string]: ArgsTree;
-}
-
-export function isArgTreeArray(item: ArgsTree): item is ArgsTreeArray {
-  return typeof item === 'object' && Array.isArray(item);
-}
-
-export function isArgTreeMap(item: ArgsTree): item is ArgsTreeMap {
-  return typeof item === 'object' && !Array.isArray(item);
-}
-=======
 export type ArgValue =
     string|{kind: 'SLICE', trackId: string, sliceId: number, rawValue: string};
-export type Args = Map<string, ArgValue>;
->>>>>>> 45332e04
+export type Args = Map<string, ArgValue>;