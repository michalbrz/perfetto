--- conflicted
+++ resolved
@@ -80,13 +80,7 @@
 
 export async function saveState(stateOrConfig: State|
                                 RecordConfig): Promise<string> {
-<<<<<<< HEAD
-  const text = JSON.stringify(stateOrConfig, (key, value) => {
-    return key === 'nonSerializableState' ? undefined : value;
-  });
-=======
   const text = serializeStateObject(stateOrConfig);
->>>>>>> bad11ba2
   const hash = await toSha256(text);
   const url = 'https://www.googleapis.com/upload/storage/v1/b/' +
       `${BUCKET_NAME}/o?uploadType=media` +
