// Copyright (C) 2019 The Android Open Source Project
//
// Licensed under the Apache License, Version 2.0 (the "License");
// you may not use this file except in compliance with the License.
// You may obtain a copy of the License at
//
//      http://www.apache.org/licenses/LICENSE-2.0
//
// Unless required by applicable law or agreed to in writing, software
// distributed under the License is distributed on an "AS IS" BASIS,
// WITHOUT WARRANTIES OR CONDITIONS OF ANY KIND, either express or implied.
// See the License for the specific language governing permissions and
// limitations under the License.

<<<<<<< HEAD
import {timeToCode, TPTime, TPTimeSpan} from './time';

test('seconds to code', () => {
  expect(timeToCode(3)).toEqual('3s');
  expect(timeToCode(60)).toEqual('1m');
  expect(timeToCode(63)).toEqual('1m 3s');
  expect(timeToCode(63.2)).toEqual('1m 3s 200ms');
  expect(timeToCode(63.2221)).toEqual('1m 3s 222ms 100us');
  expect(timeToCode(63.2221111)).toEqual('1m 3s 222ms 111us 100ns');
  expect(timeToCode(0.2221111)).toEqual('222ms 111us 100ns');
  expect(timeToCode(0.000001)).toEqual('1us');
  expect(timeToCode(0.000003)).toEqual('3us');
  expect(timeToCode(1.000001)).toEqual('1s 1us');
  expect(timeToCode(200.00000003)).toEqual('3m 20s 30ns');
  expect(timeToCode(0)).toEqual('0s');
});

=======
import {globals} from '../frontend/globals';
import {createEmptyState} from './empty_state';
import {
  formatDuration,
  formatDurationShort,
  Timecode,
  TPTime,
  TPTimeSpan,
} from './time';

beforeAll(() => {
  globals.initStore(createEmptyState());
  globals.store.edit((draft) => {
    draft.traceTime.start = 0n;
  });
});

test('formatDuration', () => {
  expect(formatDuration(0n)).toEqual('0s');
  expect(formatDuration(3_000_000_000n)).toEqual('3s');
  expect(formatDuration(60_000_000_000n)).toEqual('1m');
  expect(formatDuration(63_000_000_000n)).toEqual('1m 3s');
  expect(formatDuration(63_200_000_000n)).toEqual('1m 3s 200ms');
  expect(formatDuration(63_222_100_000n)).toEqual('1m 3s 222ms 100us');
  expect(formatDuration(63_222_111_100n)).toEqual('1m 3s 222ms 111us 100ns');
  expect(formatDuration(222_111_100n)).toEqual('222ms 111us 100ns');
  expect(formatDuration(1_000n)).toEqual('1us');
  expect(formatDuration(3_000n)).toEqual('3us');
  expect(formatDuration(1_000_001_000n)).toEqual('1s 1us');
  expect(formatDuration(200_000_000_030n)).toEqual('3m 20s 30ns');
  expect(formatDuration(3_600_000_000_000n)).toEqual('60m');
  expect(formatDuration(3_600_000_000_001n)).toEqual('60m 1ns');
  expect(formatDuration(86_400_000_000_000n)).toEqual('1,440m');
  expect(formatDuration(86_400_000_000_001n)).toEqual('1,440m 1ns');
  expect(formatDuration(31_536_000_000_000_000n)).toEqual('525,600m');
  expect(formatDuration(31_536_000_000_000_001n)).toEqual('525,600m 1ns');
});

test('formatDurationShort', () => {
  expect(formatDurationShort(0n)).toEqual('0s');
  expect(formatDurationShort(123n)).toEqual('123ns');
  expect(formatDurationShort(1_234n)).toEqual('1.2us');
  expect(formatDurationShort(12_345n)).toEqual('12.3us');
  expect(formatDurationShort(3_000_000_000n)).toEqual('3s');
  expect(formatDurationShort(60_000_000_000n)).toEqual('60s');
  expect(formatDurationShort(63_000_000_000n)).toEqual('63s');
  expect(formatDurationShort(63_200_000_000n)).toEqual('63.2s');
  expect(formatDurationShort(63_222_100_000n)).toEqual('63.2s');
  expect(formatDurationShort(63_222_111_100n)).toEqual('63.2s');
  expect(formatDurationShort(222_111_100n)).toEqual('222.1ms');
  expect(formatDurationShort(1_000n)).toEqual('1us');
  expect(formatDurationShort(3_000n)).toEqual('3us');
  expect(formatDurationShort(1_000_001_000n)).toEqual('1s');
  expect(formatDurationShort(200_000_000_030n)).toEqual('200s');
  expect(formatDurationShort(3_600_000_000_000n)).toEqual('3600s');
  expect(formatDurationShort(86_400_000_000_000n)).toEqual('86400s');
  expect(formatDurationShort(31_536_000_000_000_000n)).toEqual('31536000s');
});

test('timecode', () => {
  expect(new Timecode(0n).toString(' ')).toEqual('00:00:00.000 000 000');
  expect(new Timecode(123n).toString(' ')).toEqual('00:00:00.000 000 123');
  expect(new Timecode(60_000_000_000n).toString(' '))
      .toEqual('00:01:00.000 000 000');
  expect(new Timecode(12_345_678_910n).toString(' '))
      .toEqual('00:00:12.345 678 910');
  expect(new Timecode(86_400_000_000_000n).toString(' '))
      .toEqual('1d00:00:00.000 000 000');
  expect(new Timecode(31_536_000_000_000_000n).toString(' '))
      .toEqual('365d00:00:00.000 000 000');
  expect(new Timecode(-123n).toString(' ')).toEqual('-00:00:00.000 000 123');
});

>>>>>>> 45332e04
function mkSpan(start: TPTime, end: TPTime) {
  return new TPTimeSpan(start, end);
}

describe('TPTimeSpan', () => {
  it('throws when start is later than end', () => {
    expect(() => mkSpan(1n, 0n)).toThrow();
  });

  it('can calc duration', () => {
    expect(mkSpan(10n, 20n).duration).toBe(10n);
  });

  it('can calc midpoint', () => {
    expect(mkSpan(10n, 20n).midpoint).toBe(15n);
    expect(mkSpan(10n, 19n).midpoint).toBe(14n);
    expect(mkSpan(10n, 10n).midpoint).toBe(10n);
  });

  it('can be compared', () => {
    const x = mkSpan(10n, 20n);
    expect(x.equals(mkSpan(10n, 20n))).toBeTruthy();
    expect(x.equals(mkSpan(11n, 20n))).toBeFalsy();
    expect(x.equals(mkSpan(10n, 19n))).toBeFalsy();
  });

  it('checks containment', () => {
    const x = mkSpan(10n, 20n);

    expect(x.contains(9n)).toBeFalsy();
    expect(x.contains(10n)).toBeTruthy();
    expect(x.contains(15n)).toBeTruthy();
    expect(x.contains(20n)).toBeFalsy();
    expect(x.contains(21n)).toBeFalsy();

    expect(x.contains(mkSpan(12n, 18n))).toBeTruthy();
    expect(x.contains(mkSpan(5n, 25n))).toBeFalsy();
    expect(x.contains(mkSpan(5n, 15n))).toBeFalsy();
    expect(x.contains(mkSpan(15n, 25n))).toBeFalsy();
    expect(x.contains(mkSpan(0n, 10n))).toBeFalsy();
    expect(x.contains(mkSpan(20n, 30n))).toBeFalsy();
  });

<<<<<<< HEAD
  it('checks intersection', () => {
    const x = mkSpan(10n, 20n);

    expect(x.intersects(mkSpan(0n, 10n))).toBeFalsy();
    expect(x.intersects(mkSpan(5n, 15n))).toBeTruthy();
    expect(x.intersects(mkSpan(12n, 18n))).toBeTruthy();
    expect(x.intersects(mkSpan(15n, 25n))).toBeTruthy();
    expect(x.intersects(mkSpan(20n, 30n))).toBeFalsy();
    expect(x.intersects(mkSpan(5n, 25n))).toBeTruthy();
=======
  it('checks intersection with span', () => {
    const x = mkSpan(10n, 20n);

    expect(x.intersectsSpan(mkSpan(0n, 10n))).toBeFalsy();
    expect(x.intersectsSpan(mkSpan(5n, 15n))).toBeTruthy();
    expect(x.intersectsSpan(mkSpan(12n, 18n))).toBeTruthy();
    expect(x.intersectsSpan(mkSpan(15n, 25n))).toBeTruthy();
    expect(x.intersectsSpan(mkSpan(20n, 30n))).toBeFalsy();
    expect(x.intersectsSpan(mkSpan(5n, 25n))).toBeTruthy();
  });

  it('checks intersection', () => {
    const x = mkSpan(10n, 20n);

    expect(x.intersects(0n, 10n)).toBeFalsy();
    expect(x.intersects(5n, 15n)).toBeTruthy();
    expect(x.intersects(12n, 18n)).toBeTruthy();
    expect(x.intersects(15n, 25n)).toBeTruthy();
    expect(x.intersects(20n, 30n)).toBeFalsy();
    expect(x.intersects(5n, 25n)).toBeTruthy();
>>>>>>> 45332e04
  });

  it('can add', () => {
    const x = mkSpan(10n, 20n);
    expect(x.add(5n)).toEqual(mkSpan(15n, 25n));
  });

  it('can pad', () => {
    const x = mkSpan(10n, 20n);
    expect(x.pad(5n)).toEqual(mkSpan(5n, 25n));
  });
});<|MERGE_RESOLUTION|>--- conflicted
+++ resolved
@@ -12,25 +12,6 @@
 // See the License for the specific language governing permissions and
 // limitations under the License.
 
-<<<<<<< HEAD
-import {timeToCode, TPTime, TPTimeSpan} from './time';
-
-test('seconds to code', () => {
-  expect(timeToCode(3)).toEqual('3s');
-  expect(timeToCode(60)).toEqual('1m');
-  expect(timeToCode(63)).toEqual('1m 3s');
-  expect(timeToCode(63.2)).toEqual('1m 3s 200ms');
-  expect(timeToCode(63.2221)).toEqual('1m 3s 222ms 100us');
-  expect(timeToCode(63.2221111)).toEqual('1m 3s 222ms 111us 100ns');
-  expect(timeToCode(0.2221111)).toEqual('222ms 111us 100ns');
-  expect(timeToCode(0.000001)).toEqual('1us');
-  expect(timeToCode(0.000003)).toEqual('3us');
-  expect(timeToCode(1.000001)).toEqual('1s 1us');
-  expect(timeToCode(200.00000003)).toEqual('3m 20s 30ns');
-  expect(timeToCode(0)).toEqual('0s');
-});
-
-=======
 import {globals} from '../frontend/globals';
 import {createEmptyState} from './empty_state';
 import {
@@ -104,7 +85,6 @@
   expect(new Timecode(-123n).toString(' ')).toEqual('-00:00:00.000 000 123');
 });
 
->>>>>>> 45332e04
 function mkSpan(start: TPTime, end: TPTime) {
   return new TPTimeSpan(start, end);
 }
@@ -148,17 +128,6 @@
     expect(x.contains(mkSpan(20n, 30n))).toBeFalsy();
   });
 
-<<<<<<< HEAD
-  it('checks intersection', () => {
-    const x = mkSpan(10n, 20n);
-
-    expect(x.intersects(mkSpan(0n, 10n))).toBeFalsy();
-    expect(x.intersects(mkSpan(5n, 15n))).toBeTruthy();
-    expect(x.intersects(mkSpan(12n, 18n))).toBeTruthy();
-    expect(x.intersects(mkSpan(15n, 25n))).toBeTruthy();
-    expect(x.intersects(mkSpan(20n, 30n))).toBeFalsy();
-    expect(x.intersects(mkSpan(5n, 25n))).toBeTruthy();
-=======
   it('checks intersection with span', () => {
     const x = mkSpan(10n, 20n);
 
@@ -179,7 +148,6 @@
     expect(x.intersects(15n, 25n)).toBeTruthy();
     expect(x.intersects(20n, 30n)).toBeFalsy();
     expect(x.intersects(5n, 25n)).toBeTruthy();
->>>>>>> 45332e04
   });
 
   it('can add', () => {
