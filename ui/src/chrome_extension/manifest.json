--- conflicted
+++ resolved
@@ -2,11 +2,7 @@
   "name": "Perfetto UI",
   "key":"MIIBIjANBgkqhkiG9w0BAQEFAAOCAQ8AMIIBCgKCAQEAhm3X7qutsrskke84ltokTObnFJakd/d0XFQ6Ox2wQueHTGJM5GUNPTY/x8bdreNtGnfzvt/Sd0vABbR0wsS6lz5yY+g6ksMXJnigFe9N7uz8E3KojDrl3xYjIe+mkiJo8yxxzPydgb7GjQ6jmsX3g+yjj67kXzm9rZFkmoZ5WmqwBZlguPYVRN/W8CIIqBZkC3Qmq6uSG7b/g93YbwqmTmGiL2sAzgvXtqvDOD6503abtQkRC795E4VjJd+ffyeRH38fAEz5ZIrA6GJsfmov1TZTIu1NTwqylSpBYl5as7C6gpmuxDV4SvHvGT2hMQuIufDhZhErjI3B7bcX+XLe1wIDAQAB",
   "description": "Enables the Perfetto trace viewer (https://ui.perfetto.dev) to record Chrome browser traces.",
-<<<<<<< HEAD
-  "version": "0.0.0.15",
-=======
   "version": "0.0.0.18",
->>>>>>> 45332e04
   "manifest_version": 2,
   "minimum_chrome_version": "81.0.4022.0",
   "permissions": [
@@ -30,12 +26,7 @@
     "matches": [
       "*://localhost/*",
       "*://127.0.0.1/*",
-<<<<<<< HEAD
-      "https://*.perfetto.dev/*",
-      "https://storage.googleapis.com/*"
-=======
       "https://*.perfetto.dev/*"
->>>>>>> 45332e04
     ]
   }
 }