--- conflicted
+++ resolved
@@ -18,10 +18,7 @@
   ConversionJobName,
   ConversionJobStatus,
 } from '../common/conversion_jobs';
-<<<<<<< HEAD
-=======
 import {TPTime} from '../common/time';
->>>>>>> bad11ba2
 import traceconv from '../gen/traceconv';
 
 const selfWorker = self as {} as Worker;
