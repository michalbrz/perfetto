// Copyright (C) 2021 The Android Open Source Project
//
// Licensed under the Apache License, Version 2.0 (the "License");
// you may not use this file except in compliance with the License.
// You may obtain a copy of the License at
//
//      http://www.apache.org/licenses/LICENSE-2.0
//
// Unless required by applicable law or agreed to in writing, software
// distributed under the License is distributed on an "AS IS" BASIS,
// WITHOUT WARRANTIES OR CONDITIONS OF ANY KIND, either express or implied.
// See the License for the specific language governing permissions and
// limitations under the License.

import {searchSegment} from '../../base/binary_search';
import {Actions} from '../../common/actions';
import {PluginContext} from '../../common/plugin_api';
import {NUM} from '../../common/query_result';
import {ProfileType} from '../../common/state';
<<<<<<< HEAD
import {fromNs, toNs} from '../../common/time';
=======
import {
  fromNs,
  TPDuration,
  TPTime,
  tpTimeFromSeconds,
} from '../../common/time';
>>>>>>> bad11ba2
import {TrackData} from '../../common/track_data';
import {
  TrackController,
} from '../../controller/track_controller';
import {FLAMEGRAPH_HOVERED_COLOR} from '../../frontend/flamegraph';
import {globals} from '../../frontend/globals';
import {TimeScale} from '../../frontend/time_scale';
import {NewTrackArgs, Track} from '../../frontend/track';

export const PERF_SAMPLES_PROFILE_TRACK_KIND = 'PerfSamplesProfileTrack';

export interface Data extends TrackData {
  tsStartsNs: Float64Array;
}

export interface Config {
  upid: number;
}

class PerfSamplesProfileTrackController extends TrackController<Config, Data> {
  static readonly kind = PERF_SAMPLES_PROFILE_TRACK_KIND;
<<<<<<< HEAD
  async onBoundsChange(start: number, end: number, resolution: number):
=======
  async onBoundsChange(start: TPTime, end: TPTime, resolution: TPDuration):
>>>>>>> bad11ba2
      Promise<Data> {
    if (this.config.upid === undefined) {
      return {
        start,
        end,
        resolution,
        length: 0,
        tsStartsNs: new Float64Array(),
      };
    }
    const queryRes = await this.query(`
     select ts, upid from perf_sample
     join thread using (utid)
     where upid = ${this.config.upid}
     and callsite_id is not null
     order by ts`);
    const numRows = queryRes.numRows();
    const data: Data = {
      start,
      end,
      resolution,
      length: numRows,
      tsStartsNs: new Float64Array(numRows),
    };

    const it = queryRes.iter({ts: NUM});
    for (let row = 0; it.valid(); it.next(), row++) {
      data.tsStartsNs[row] = it.ts;
    }
    return data;
  }
}

const PERP_SAMPLE_COLOR = 'hsl(224, 45%, 70%)';

// 0.5 Makes the horizontal lines sharp.
const MARGIN_TOP = 4.5;
const RECT_HEIGHT = 30.5;

class PerfSamplesProfileTrack extends Track<Config, Data> {
  static readonly kind = PERF_SAMPLES_PROFILE_TRACK_KIND;
  static create(args: NewTrackArgs): PerfSamplesProfileTrack {
    return new PerfSamplesProfileTrack(args);
  }

  private centerY = this.getHeight() / 2;
  private markerWidth = (this.getHeight() - MARGIN_TOP) / 2;
  private hoveredTs: number|undefined = undefined;

  constructor(args: NewTrackArgs) {
    super(args);
  }

  getHeight() {
    return MARGIN_TOP + RECT_HEIGHT - 1;
  }

  renderCanvas(ctx: CanvasRenderingContext2D): void {
    const {
<<<<<<< HEAD
      timeScale,
=======
      visibleTimeScale,
>>>>>>> bad11ba2
    } = globals.frontendLocalState;
    const data = this.data();

    if (data === undefined) return;

    for (let i = 0; i < data.tsStartsNs.length; i++) {
      const centerX = data.tsStartsNs[i];
      const selection = globals.state.currentSelection;
      const isHovered = this.hoveredTs === centerX;
      const isSelected = selection !== null &&
          selection.kind === 'PERF_SAMPLES' &&
          selection.leftTs <= centerX && selection.rightTs >= centerX;
      const strokeWidth = isSelected ? 3 : 0;
      this.drawMarker(
          ctx,
<<<<<<< HEAD
          timeScale.timeToPx(fromNs(centerX)),
=======
          visibleTimeScale.secondsToPx(fromNs(centerX)),
>>>>>>> bad11ba2
          this.centerY,
          isHovered,
          strokeWidth);
    }
  }

  drawMarker(
      ctx: CanvasRenderingContext2D, x: number, y: number, isHovered: boolean,
      strokeWidth: number): void {
    ctx.beginPath();
    ctx.moveTo(x, y - this.markerWidth);
    ctx.lineTo(x - this.markerWidth, y);
    ctx.lineTo(x, y + this.markerWidth);
    ctx.lineTo(x + this.markerWidth, y);
    ctx.lineTo(x, y - this.markerWidth);
    ctx.closePath();
    ctx.fillStyle = isHovered ? FLAMEGRAPH_HOVERED_COLOR : PERP_SAMPLE_COLOR;
    ctx.fill();
    if (strokeWidth > 0) {
      ctx.strokeStyle = FLAMEGRAPH_HOVERED_COLOR;
      ctx.lineWidth = strokeWidth;
      ctx.stroke();
    }
  }

  onMouseMove({x, y}: {x: number, y: number}) {
    const data = this.data();
    if (data === undefined) return;
<<<<<<< HEAD
    const {timeScale} = globals.frontendLocalState;
    const time = toNs(timeScale.pxToTime(x));
    const [left, right] = searchSegment(data.tsStartsNs, time);
    const index = this.findTimestampIndex(left, timeScale, data, x, y, right);
=======
    const {visibleTimeScale} = globals.frontendLocalState;
    const time = visibleTimeScale.pxToHpTime(x).nanos;
    const [left, right] = searchSegment(data.tsStartsNs, time);
    const index =
        this.findTimestampIndex(left, visibleTimeScale, data, x, y, right);
>>>>>>> bad11ba2
    this.hoveredTs = index === -1 ? undefined : data.tsStartsNs[index];
  }

  onMouseOut() {
    this.hoveredTs = undefined;
  }

  onMouseClick({x, y}: {x: number, y: number}) {
    const data = this.data();
    if (data === undefined) return false;
<<<<<<< HEAD
    const {timeScale} = globals.frontendLocalState;

    const time = toNs(timeScale.pxToTime(x));
=======
    const {
      visibleTimeScale: timeScale,
    } = globals.frontendLocalState;

    const time = timeScale.pxToHpTime(x).nanos;
>>>>>>> bad11ba2
    const [left, right] = searchSegment(data.tsStartsNs, time);

    const index = this.findTimestampIndex(left, timeScale, data, x, y, right);

    if (index !== -1) {
      const ts = data.tsStartsNs[index];
      globals.makeSelection(Actions.selectPerfSamples({
        id: index,
        upid: this.config.upid,
<<<<<<< HEAD
        leftTs: ts,
        rightTs: ts,
=======
        leftTs: tpTimeFromSeconds(ts),
        rightTs: tpTimeFromSeconds(ts),
>>>>>>> bad11ba2
        type: ProfileType.PERF_SAMPLE,
      }));
      return true;
    }
    return false;
  }

  // If the markers overlap the rightmost one will be selected.
  findTimestampIndex(
      left: number, timeScale: TimeScale, data: Data, x: number, y: number,
      right: number): number {
    let index = -1;
    if (left !== -1) {
<<<<<<< HEAD
      const centerX = timeScale.timeToPx(fromNs(data.tsStartsNs[left]));
=======
      const centerX = timeScale.secondsToPx(fromNs(data.tsStartsNs[left]));
>>>>>>> bad11ba2
      if (this.isInMarker(x, y, centerX)) {
        index = left;
      }
    }
    if (right !== -1) {
<<<<<<< HEAD
      const centerX = timeScale.timeToPx(fromNs(data.tsStartsNs[right]));
=======
      const centerX = timeScale.secondsToPx(fromNs(data.tsStartsNs[right]));
>>>>>>> bad11ba2
      if (this.isInMarker(x, y, centerX)) {
        index = right;
      }
    }
    return index;
  }

  isInMarker(x: number, y: number, centerX: number) {
    return Math.abs(x - centerX) + Math.abs(y - this.centerY) <=
        this.markerWidth;
  }
}

export function activate(ctx: PluginContext) {
  ctx.registerTrackController(PerfSamplesProfileTrackController);
  ctx.registerTrack(PerfSamplesProfileTrack);
}

export const plugin = {
  pluginId: 'perfetto.PerfSamplesProfile',
  activate,
};<|MERGE_RESOLUTION|>--- conflicted
+++ resolved
@@ -17,16 +17,12 @@
 import {PluginContext} from '../../common/plugin_api';
 import {NUM} from '../../common/query_result';
 import {ProfileType} from '../../common/state';
-<<<<<<< HEAD
-import {fromNs, toNs} from '../../common/time';
-=======
 import {
   fromNs,
   TPDuration,
   TPTime,
   tpTimeFromSeconds,
 } from '../../common/time';
->>>>>>> bad11ba2
 import {TrackData} from '../../common/track_data';
 import {
   TrackController,
@@ -48,11 +44,7 @@
 
 class PerfSamplesProfileTrackController extends TrackController<Config, Data> {
   static readonly kind = PERF_SAMPLES_PROFILE_TRACK_KIND;
-<<<<<<< HEAD
-  async onBoundsChange(start: number, end: number, resolution: number):
-=======
   async onBoundsChange(start: TPTime, end: TPTime, resolution: TPDuration):
->>>>>>> bad11ba2
       Promise<Data> {
     if (this.config.upid === undefined) {
       return {
@@ -112,11 +104,7 @@
 
   renderCanvas(ctx: CanvasRenderingContext2D): void {
     const {
-<<<<<<< HEAD
-      timeScale,
-=======
       visibleTimeScale,
->>>>>>> bad11ba2
     } = globals.frontendLocalState;
     const data = this.data();
 
@@ -132,11 +120,7 @@
       const strokeWidth = isSelected ? 3 : 0;
       this.drawMarker(
           ctx,
-<<<<<<< HEAD
-          timeScale.timeToPx(fromNs(centerX)),
-=======
           visibleTimeScale.secondsToPx(fromNs(centerX)),
->>>>>>> bad11ba2
           this.centerY,
           isHovered,
           strokeWidth);
@@ -165,18 +149,11 @@
   onMouseMove({x, y}: {x: number, y: number}) {
     const data = this.data();
     if (data === undefined) return;
-<<<<<<< HEAD
-    const {timeScale} = globals.frontendLocalState;
-    const time = toNs(timeScale.pxToTime(x));
-    const [left, right] = searchSegment(data.tsStartsNs, time);
-    const index = this.findTimestampIndex(left, timeScale, data, x, y, right);
-=======
     const {visibleTimeScale} = globals.frontendLocalState;
     const time = visibleTimeScale.pxToHpTime(x).nanos;
     const [left, right] = searchSegment(data.tsStartsNs, time);
     const index =
         this.findTimestampIndex(left, visibleTimeScale, data, x, y, right);
->>>>>>> bad11ba2
     this.hoveredTs = index === -1 ? undefined : data.tsStartsNs[index];
   }
 
@@ -187,17 +164,11 @@
   onMouseClick({x, y}: {x: number, y: number}) {
     const data = this.data();
     if (data === undefined) return false;
-<<<<<<< HEAD
-    const {timeScale} = globals.frontendLocalState;
-
-    const time = toNs(timeScale.pxToTime(x));
-=======
     const {
       visibleTimeScale: timeScale,
     } = globals.frontendLocalState;
 
     const time = timeScale.pxToHpTime(x).nanos;
->>>>>>> bad11ba2
     const [left, right] = searchSegment(data.tsStartsNs, time);
 
     const index = this.findTimestampIndex(left, timeScale, data, x, y, right);
@@ -207,13 +178,8 @@
       globals.makeSelection(Actions.selectPerfSamples({
         id: index,
         upid: this.config.upid,
-<<<<<<< HEAD
-        leftTs: ts,
-        rightTs: ts,
-=======
         leftTs: tpTimeFromSeconds(ts),
         rightTs: tpTimeFromSeconds(ts),
->>>>>>> bad11ba2
         type: ProfileType.PERF_SAMPLE,
       }));
       return true;
@@ -227,21 +193,13 @@
       right: number): number {
     let index = -1;
     if (left !== -1) {
-<<<<<<< HEAD
-      const centerX = timeScale.timeToPx(fromNs(data.tsStartsNs[left]));
-=======
       const centerX = timeScale.secondsToPx(fromNs(data.tsStartsNs[left]));
->>>>>>> bad11ba2
       if (this.isInMarker(x, y, centerX)) {
         index = left;
       }
     }
     if (right !== -1) {
-<<<<<<< HEAD
-      const centerX = timeScale.timeToPx(fromNs(data.tsStartsNs[right]));
-=======
       const centerX = timeScale.secondsToPx(fromNs(data.tsStartsNs[right]));
->>>>>>> bad11ba2
       if (this.isInMarker(x, y, centerX)) {
         index = right;
       }
