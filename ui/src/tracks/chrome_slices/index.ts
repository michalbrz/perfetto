// Copyright (C) 2021 The Android Open Source Project
//
// Licensed under the Apache License, Version 2.0 (the "License");
// you may not use this file except in compliance with the License.
// You may obtain a copy of the License at
//
//      http://www.apache.org/licenses/LICENSE-2.0
//
// Unless required by applicable law or agreed to in writing, software
// distributed under the License is distributed on an "AS IS" BASIS,
// WITHOUT WARRANTIES OR CONDITIONS OF ANY KIND, either express or implied.
// See the License for the specific language governing permissions and
// limitations under the License.

import {Actions} from '../../common/actions';
import {cropText, drawIncompleteSlice} from '../../common/canvas_utils';
import {colorForThreadIdleSlice, hslForSlice} from '../../common/colorizer';
<<<<<<< HEAD
import {PluginContext} from '../../common/plugin_api';
import {NUM, NUM_NULL, STR} from '../../common/query_result';
import {fromNs, toNs} from '../../common/time';
=======
import {
  HighPrecisionTime,
} from '../../common/high_precision_time';
import {PluginContext} from '../../common/plugin_api';
import {LONG_NULL, NUM, NUM_NULL, STR} from '../../common/query_result';
import {
  fromNs,
  TPDuration,
  TPTime,
} from '../../common/time';
>>>>>>> bad11ba2
import {TrackData} from '../../common/track_data';
import {
  TrackController,
} from '../../controller/track_controller';
import {checkerboardExcept} from '../../frontend/checkerboard';
import {globals} from '../../frontend/globals';
import {cachedHsluvToHex} from '../../frontend/hsluv_cache';
import {NewTrackArgs, SliceRect, Track} from '../../frontend/track';

export const SLICE_TRACK_KIND = 'ChromeSliceTrack';
const SLICE_HEIGHT = 18;
const TRACK_PADDING = 2;
const CHEVRON_WIDTH_PX = 10;
const HALF_CHEVRON_WIDTH_PX = CHEVRON_WIDTH_PX / 2;
const INNER_CHEVRON_OFFSET = -3;
const INNER_CHEVRON_SCALE =
    (SLICE_HEIGHT - 2 * INNER_CHEVRON_OFFSET) / SLICE_HEIGHT;
// the lowest bucketNs gets is 2, but add some room in case of fp error
const MIN_QUANT_NS = 3;

export interface Config {
  maxDepth: number;
  namespace: string;
  trackId: number;
}

export interface Data extends TrackData {
  // Slices are stored in a columnar fashion.
  strings: string[];
  sliceIds: Float64Array;
  starts: Float64Array;
  ends: Float64Array;
  depths: Uint16Array;
  titles: Uint16Array;   // Index into strings.
  colors?: Uint16Array;  // Index into strings.
  isInstant: Uint16Array;
  isIncomplete: Uint16Array;
  cpuTimeRatio?: Float64Array;
}

export class ChromeSliceTrackController extends TrackController<Config, Data> {
  static kind = SLICE_TRACK_KIND;
<<<<<<< HEAD
  private maxDurNs = 0;

  async onBoundsChange(start: number, end: number, resolution: number):
      Promise<Data> {
    const startNs = toNs(start);
    const endNs = toNs(end);

=======
  private maxDurNs: TPDuration = 0n;

  async onBoundsChange(start: TPTime, end: TPTime, resolution: TPDuration):
      Promise<Data> {
>>>>>>> bad11ba2
    const pxSize = this.pxSize();

    // ns per quantization bucket (i.e. ns per pixel). /2 * 2 is to force it to
    // be an even number, so we can snap in the middle.
<<<<<<< HEAD
    const bucketNs = Math.max(Math.round(resolution * 1e9 * pxSize / 2) * 2, 1);

    const tableName = this.namespaceTable('slice');

    if (this.maxDurNs === 0) {
=======
    const bucketNs =
        Math.max(Math.round(Number(resolution) * pxSize / 2) * 2, 1);

    const tableName = this.namespaceTable('slice');

    if (this.maxDurNs === 0n) {
>>>>>>> bad11ba2
      const query = `
          SELECT max(iif(dur = -1, (SELECT end_ts FROM trace_bounds) - ts, dur))
          AS maxDur FROM ${tableName} WHERE track_id = ${this.config.trackId}`;
      const queryRes = await this.query(query);
<<<<<<< HEAD
      this.maxDurNs = queryRes.firstRow({maxDur: NUM_NULL}).maxDur || 0;
=======
      this.maxDurNs = queryRes.firstRow({maxDur: LONG_NULL}).maxDur || 0n;
>>>>>>> bad11ba2
    }

    // Buckets are always even and positive, don't quantize once we zoom to
    // nanosecond-scale, so that we can see exact sizes.
    let tsq = `ts`;
    if (bucketNs > MIN_QUANT_NS) {
      tsq = `(ts + ${bucketNs / 2}) / ${bucketNs} * ${bucketNs}`;
    }

    const query = `
      SELECT
        ${tsq} as tsq,
        ts,
        max(iif(dur = -1, (SELECT end_ts FROM trace_bounds) - ts, dur)) as dur,
        depth,
        id as sliceId,
        ifnull(name, '[null]') as name,
        dur = 0 as isInstant,
        dur = -1 as isIncomplete,
        thread_dur as threadDur
      FROM ${tableName}
      WHERE track_id = ${this.config.trackId} AND
<<<<<<< HEAD
        ts >= (${startNs - this.maxDurNs}) AND
        ts <= ${endNs}
=======
        ts >= (${start - this.maxDurNs}) AND
        ts <= ${end}
>>>>>>> bad11ba2
      GROUP BY depth, tsq`;
    const queryRes = await this.query(query);

    const numRows = queryRes.numRows();
    const slices: Data = {
      start,
      end,
      resolution,
      length: numRows,
      strings: [],
      sliceIds: new Float64Array(numRows),
      starts: new Float64Array(numRows),
      ends: new Float64Array(numRows),
      depths: new Uint16Array(numRows),
      titles: new Uint16Array(numRows),
      isInstant: new Uint16Array(numRows),
      isIncomplete: new Uint16Array(numRows),
      cpuTimeRatio: new Float64Array(numRows),
    };

    const stringIndexes = new Map<string, number>();
    function internString(str: string) {
      let idx = stringIndexes.get(str);
      if (idx !== undefined) return idx;
      idx = slices.strings.length;
      slices.strings.push(str);
      stringIndexes.set(str, idx);
      return idx;
    }

    const it = queryRes.iter({
      tsq: NUM,
      ts: NUM,
      dur: NUM,
      depth: NUM,
      sliceId: NUM,
      name: STR,
      isInstant: NUM,
      isIncomplete: NUM,
      threadDur: NUM_NULL,
    });
    for (let row = 0; it.valid(); it.next(), row++) {
      const startNsQ = it.tsq;
      const startNs = it.ts;
      const durNs = it.dur;
      const endNs = startNs + durNs;

      let endNsQ = endNs;
      if (bucketNs > MIN_QUANT_NS) {
        endNsQ = Math.floor((endNs + bucketNs / 2 - 1) / bucketNs) * bucketNs;
        endNsQ = Math.max(endNsQ, startNsQ + bucketNs);
      }

      let isInstant = it.isInstant;
      // Floating point rounding with large numbers of nanoseconds can mean
      // there isn't enough precision to distinguish the start and end of a very
      // short event so we just display the event as an instant when zoomed in
      // rather than fail completely if the start and end time are the same.
      if (startNsQ === endNsQ) {
        isInstant = 1;
      }

      slices.starts[row] = fromNs(startNsQ);
      slices.ends[row] = fromNs(endNsQ);
      slices.depths[row] = it.depth;
      slices.sliceIds[row] = it.sliceId;
      slices.titles[row] = internString(it.name);
      slices.isInstant[row] = isInstant;
      slices.isIncomplete[row] = it.isIncomplete;

      let cpuTimeRatio = 1;
      if (!isInstant && !it.isIncomplete && it.threadDur !== null) {
        // Rounding the CPU time ratio to two decimal places and ensuring
        // it is less than or equal to one, incase the thread duration exceeds
        // the total duration.
        cpuTimeRatio =
            Math.min(Math.round((it.threadDur / it.dur) * 100) / 100, 1);
      }
      slices.cpuTimeRatio![row] = cpuTimeRatio;
    }
    return slices;
  }
}

export class ChromeSliceTrack extends Track<Config, Data> {
  static readonly kind: string = SLICE_TRACK_KIND;
  static create(args: NewTrackArgs): Track {
    return new ChromeSliceTrack(args);
  }

  private hoveredTitleId = -1;

  constructor(args: NewTrackArgs) {
    super(args);
  }

  // Font used to render the slice name on the current track.
  protected getFont() {
    return '12px Roboto Condensed';
  }

  renderCanvas(ctx: CanvasRenderingContext2D): void {
    // TODO: fonts and colors should come from the CSS and not hardcoded here.

<<<<<<< HEAD
    const {timeScale, visibleWindowTime} = globals.frontendLocalState;
=======
    const {visibleTimeScale, visibleWindowTime} = globals.frontendLocalState;
>>>>>>> bad11ba2
    const data = this.data();

    if (data === undefined) return;  // Can't possibly draw anything.

    // If the cached trace slices don't fully cover the visible time range,
    // show a gray rectangle with a "Loading..." label.
    checkerboardExcept(
        ctx,
        this.getHeight(),
<<<<<<< HEAD
        timeScale.timeToPx(visibleWindowTime.start),
        timeScale.timeToPx(visibleWindowTime.end),
        timeScale.timeToPx(data.start),
        timeScale.timeToPx(data.end),
=======
        visibleTimeScale.hpTimeToPx(visibleWindowTime.start),
        visibleTimeScale.hpTimeToPx(visibleWindowTime.end),
        visibleTimeScale.tpTimeToPx(data.start),
        visibleTimeScale.tpTimeToPx(data.end),
>>>>>>> bad11ba2
    );

    ctx.textAlign = 'center';

    // measuretext is expensive so we only use it once.
    const charWidth = ctx.measureText('ACBDLqsdfg').width / 10;

    // The draw of the rect on the selected slice must happen after the other
    // drawings, otherwise it would result under another rect.
    let drawRectOnSelected = () => {};

    for (let i = 0; i < data.starts.length; i++) {
      const tStart = data.starts[i];
      let tEnd = data.ends[i];
      const depth = data.depths[i];
      const titleId = data.titles[i];
      const sliceId = data.sliceIds[i];
      const isInstant = data.isInstant[i];
      const isIncomplete = data.isIncomplete[i];
      const title = data.strings[titleId];
      const colorOverride = data.colors && data.strings[data.colors[i]];
      if (isIncomplete) {  // incomplete slice
<<<<<<< HEAD
        tEnd = visibleWindowTime.end;
=======
        tEnd = visibleWindowTime.end.seconds;
>>>>>>> bad11ba2
      }

      const rect = this.getSliceRect(tStart, tEnd, depth);
      if (!rect || !rect.visible) {
        continue;
      }

      const currentSelection = globals.state.currentSelection;
      const isSelected = currentSelection &&
          currentSelection.kind === 'CHROME_SLICE' &&
          currentSelection.id !== undefined && currentSelection.id === sliceId;

      const name = title.replace(/( )?\d+/g, '');
      const highlighted = titleId === this.hoveredTitleId ||
          globals.state.highlightedSliceId === sliceId;

      const hasFocus = highlighted || isSelected;

      const [hue, saturation, lightness] = hslForSlice(name, hasFocus);

      let color: string;
      if (colorOverride === undefined) {
        color = cachedHsluvToHex(hue, saturation, lightness);
      } else {
        color = colorOverride;
      }
      ctx.fillStyle = color;

      // We draw instant events as upward facing chevrons starting at A:
      //     A
      //    ###
      //   ##C##
      //  ##   ##
      // D       B
      // Then B, C, D and back to A:
      if (isInstant) {
        if (isSelected) {
          drawRectOnSelected = () => {
            ctx.save();
            ctx.translate(rect.left, rect.top);

            // Draw outer chevron as dark border
            ctx.save();
            ctx.translate(0, INNER_CHEVRON_OFFSET);
            ctx.scale(INNER_CHEVRON_SCALE, INNER_CHEVRON_SCALE);
            ctx.fillStyle = cachedHsluvToHex(hue, 100, 10);

            this.drawChevron(ctx);
            ctx.restore();

            // Draw inner chevron as interior
            ctx.fillStyle = color;
            this.drawChevron(ctx);

            ctx.restore();
          };
        } else {
          ctx.save();
          ctx.translate(rect.left, rect.top);
          this.drawChevron(ctx);
          ctx.restore();
        }
        continue;
      }

      if (isIncomplete && rect.width > SLICE_HEIGHT / 4) {
        drawIncompleteSlice(ctx, rect.left, rect.top, rect.width, SLICE_HEIGHT);
      } else if (
          data.cpuTimeRatio !== undefined && data.cpuTimeRatio[i] < 1 - 1e-9) {
        // We draw two rectangles, representing the ratio between wall time and
        // time spent on cpu.
        const cpuTimeRatio = data.cpuTimeRatio![i];
        const firstPartWidth = rect.width * cpuTimeRatio;
        const secondPartWidth = rect.width * (1 - cpuTimeRatio);
        ctx.fillRect(rect.left, rect.top, firstPartWidth, SLICE_HEIGHT);
        ctx.fillStyle =
            colorForThreadIdleSlice(hue, saturation, lightness, hasFocus);
        ctx.fillRect(
            rect.left + firstPartWidth,
            rect.top,
            secondPartWidth,
            SLICE_HEIGHT);
      } else {
        ctx.fillRect(rect.left, rect.top, rect.width, SLICE_HEIGHT);
      }

      // Selected case
      if (isSelected) {
        drawRectOnSelected = () => {
          ctx.strokeStyle = cachedHsluvToHex(hue, 100, 10);
          ctx.beginPath();
          ctx.lineWidth = 3;
          ctx.strokeRect(
              rect.left, rect.top - 1.5, rect.width, SLICE_HEIGHT + 3);
          ctx.closePath();
        };
      }

      ctx.fillStyle = lightness > 65 ? '#404040' : 'white';
      const displayText = cropText(title, charWidth, rect.width);
      const rectXCenter = rect.left + rect.width / 2;
      ctx.textBaseline = 'middle';
      ctx.font = this.getFont();
      ctx.fillText(displayText, rectXCenter, rect.top + SLICE_HEIGHT / 2);
    }
    drawRectOnSelected();
  }

  drawChevron(ctx: CanvasRenderingContext2D) {
    // Draw a chevron at a fixed location and size. Should be used with
    // ctx.translate and ctx.scale to alter location and size.
    ctx.beginPath();
    ctx.moveTo(0, 0);
    ctx.lineTo(HALF_CHEVRON_WIDTH_PX, SLICE_HEIGHT);
    ctx.lineTo(0, SLICE_HEIGHT - HALF_CHEVRON_WIDTH_PX);
    ctx.lineTo(-HALF_CHEVRON_WIDTH_PX, SLICE_HEIGHT);
    ctx.lineTo(0, 0);
    ctx.fill();
  }

  getSliceIndex({x, y}: {x: number, y: number}): number|void {
    const data = this.data();
    if (data === undefined) return;
<<<<<<< HEAD
    const {timeScale} = globals.frontendLocalState;
    if (y < TRACK_PADDING) return;
    const instantWidthTime = timeScale.deltaPxToDuration(HALF_CHEVRON_WIDTH_PX);
    const t = timeScale.pxToTime(x);
=======
    const {
      visibleTimeScale: timeScale,
      visibleWindowTime,
    } = globals.frontendLocalState;
    if (y < TRACK_PADDING) return;
    const instantWidthTime = timeScale.pxDeltaToDuration(HALF_CHEVRON_WIDTH_PX);
    const instantWidthTimeSec = instantWidthTime.seconds;
    const t = timeScale.pxToHpTime(x).seconds;
>>>>>>> bad11ba2
    const depth = Math.floor((y - TRACK_PADDING) / SLICE_HEIGHT);
    for (let i = 0; i < data.starts.length; i++) {
      if (depth !== data.depths[i]) {
        continue;
      }
      const tStart = data.starts[i];
      if (data.isInstant[i]) {
<<<<<<< HEAD
        if (Math.abs(tStart - t) < instantWidthTime) {
=======
        if (Math.abs(tStart - t) < instantWidthTimeSec) {
>>>>>>> bad11ba2
          return i;
        }
      } else {
        let tEnd = data.ends[i];
        if (data.isIncomplete[i]) {
<<<<<<< HEAD
          tEnd = globals.frontendLocalState.visibleWindowTime.end;
=======
          tEnd = visibleWindowTime.end.seconds;
>>>>>>> bad11ba2
        }
        if (tStart <= t && t <= tEnd) {
          return i;
        }
      }
    }
  }

  onMouseMove({x, y}: {x: number, y: number}) {
    this.hoveredTitleId = -1;
    globals.dispatch(Actions.setHighlightedSliceId({sliceId: -1}));
    const sliceIndex = this.getSliceIndex({x, y});
    if (sliceIndex === undefined) return;
    const data = this.data();
    if (data === undefined) return;
    this.hoveredTitleId = data.titles[sliceIndex];
    const sliceId = data.sliceIds[sliceIndex];
    globals.dispatch(Actions.setHighlightedSliceId({sliceId}));
  }

  onMouseOut() {
    this.hoveredTitleId = -1;
    globals.dispatch(Actions.setHighlightedSliceId({sliceId: -1}));
  }

  onMouseClick({x, y}: {x: number, y: number}): boolean {
    const sliceIndex = this.getSliceIndex({x, y});
    if (sliceIndex === undefined) return false;
    const data = this.data();
    if (data === undefined) return false;
    const sliceId = data.sliceIds[sliceIndex];
    if (sliceId !== undefined && sliceId !== -1) {
      globals.makeSelection(Actions.selectChromeSlice({
        id: sliceId,
        trackId: this.trackState.id,
        table: this.config.namespace,
      }));
      return true;
    }
    return false;
  }

  getHeight() {
    return SLICE_HEIGHT * (this.config.maxDepth + 1) + 2 * TRACK_PADDING;
  }

  getSliceRect(tStart: number, tEnd: number, depth: number): SliceRect
      |undefined {
<<<<<<< HEAD
    const {timeScale, visibleWindowTime} = globals.frontendLocalState;
    const pxEnd = timeScale.timeToPx(visibleWindowTime.end);
    const left = Math.max(timeScale.timeToPx(tStart), 0);
    const right = Math.min(timeScale.timeToPx(tEnd), pxEnd);
=======
    const {
      visibleTimeScale: timeScale,
      visibleWindowTime,
      windowSpan,
    } = globals.frontendLocalState;

    const pxEnd = windowSpan.end;
    const left = Math.max(timeScale.secondsToPx(tStart), 0);
    const right = Math.min(timeScale.secondsToPx(tEnd), pxEnd);

    const visible =
        !(visibleWindowTime.start.isGreaterThan(
              HighPrecisionTime.fromSeconds(tEnd)) ||
          visibleWindowTime.end.isLessThan(
              HighPrecisionTime.fromSeconds(tStart)));

>>>>>>> bad11ba2
    return {
      left,
      width: Math.max(right - left, 1),
      top: TRACK_PADDING + depth * SLICE_HEIGHT,
      height: SLICE_HEIGHT,
<<<<<<< HEAD
      visible:
          !(tEnd <= visibleWindowTime.start || tStart >= visibleWindowTime.end),
=======
      visible,
>>>>>>> bad11ba2
    };
  }
}

function activate(ctx: PluginContext) {
  ctx.registerTrackController(ChromeSliceTrackController);
  ctx.registerTrack(ChromeSliceTrack);
}

export const plugin = {
  pluginId: 'perfetto.ChromeSlices',
  activate,
};<|MERGE_RESOLUTION|>--- conflicted
+++ resolved
@@ -15,11 +15,6 @@
 import {Actions} from '../../common/actions';
 import {cropText, drawIncompleteSlice} from '../../common/canvas_utils';
 import {colorForThreadIdleSlice, hslForSlice} from '../../common/colorizer';
-<<<<<<< HEAD
-import {PluginContext} from '../../common/plugin_api';
-import {NUM, NUM_NULL, STR} from '../../common/query_result';
-import {fromNs, toNs} from '../../common/time';
-=======
 import {
   HighPrecisionTime,
 } from '../../common/high_precision_time';
@@ -30,7 +25,6 @@
   TPDuration,
   TPTime,
 } from '../../common/time';
->>>>>>> bad11ba2
 import {TrackData} from '../../common/track_data';
 import {
   TrackController,
@@ -73,47 +67,25 @@
 
 export class ChromeSliceTrackController extends TrackController<Config, Data> {
   static kind = SLICE_TRACK_KIND;
-<<<<<<< HEAD
-  private maxDurNs = 0;
-
-  async onBoundsChange(start: number, end: number, resolution: number):
-      Promise<Data> {
-    const startNs = toNs(start);
-    const endNs = toNs(end);
-
-=======
   private maxDurNs: TPDuration = 0n;
 
   async onBoundsChange(start: TPTime, end: TPTime, resolution: TPDuration):
       Promise<Data> {
->>>>>>> bad11ba2
     const pxSize = this.pxSize();
 
     // ns per quantization bucket (i.e. ns per pixel). /2 * 2 is to force it to
     // be an even number, so we can snap in the middle.
-<<<<<<< HEAD
-    const bucketNs = Math.max(Math.round(resolution * 1e9 * pxSize / 2) * 2, 1);
-
-    const tableName = this.namespaceTable('slice');
-
-    if (this.maxDurNs === 0) {
-=======
     const bucketNs =
         Math.max(Math.round(Number(resolution) * pxSize / 2) * 2, 1);
 
     const tableName = this.namespaceTable('slice');
 
     if (this.maxDurNs === 0n) {
->>>>>>> bad11ba2
       const query = `
           SELECT max(iif(dur = -1, (SELECT end_ts FROM trace_bounds) - ts, dur))
           AS maxDur FROM ${tableName} WHERE track_id = ${this.config.trackId}`;
       const queryRes = await this.query(query);
-<<<<<<< HEAD
-      this.maxDurNs = queryRes.firstRow({maxDur: NUM_NULL}).maxDur || 0;
-=======
       this.maxDurNs = queryRes.firstRow({maxDur: LONG_NULL}).maxDur || 0n;
->>>>>>> bad11ba2
     }
 
     // Buckets are always even and positive, don't quantize once we zoom to
@@ -136,13 +108,8 @@
         thread_dur as threadDur
       FROM ${tableName}
       WHERE track_id = ${this.config.trackId} AND
-<<<<<<< HEAD
-        ts >= (${startNs - this.maxDurNs}) AND
-        ts <= ${endNs}
-=======
         ts >= (${start - this.maxDurNs}) AND
         ts <= ${end}
->>>>>>> bad11ba2
       GROUP BY depth, tsq`;
     const queryRes = await this.query(query);
 
@@ -247,11 +214,7 @@
   renderCanvas(ctx: CanvasRenderingContext2D): void {
     // TODO: fonts and colors should come from the CSS and not hardcoded here.
 
-<<<<<<< HEAD
-    const {timeScale, visibleWindowTime} = globals.frontendLocalState;
-=======
     const {visibleTimeScale, visibleWindowTime} = globals.frontendLocalState;
->>>>>>> bad11ba2
     const data = this.data();
 
     if (data === undefined) return;  // Can't possibly draw anything.
@@ -261,17 +224,10 @@
     checkerboardExcept(
         ctx,
         this.getHeight(),
-<<<<<<< HEAD
-        timeScale.timeToPx(visibleWindowTime.start),
-        timeScale.timeToPx(visibleWindowTime.end),
-        timeScale.timeToPx(data.start),
-        timeScale.timeToPx(data.end),
-=======
         visibleTimeScale.hpTimeToPx(visibleWindowTime.start),
         visibleTimeScale.hpTimeToPx(visibleWindowTime.end),
         visibleTimeScale.tpTimeToPx(data.start),
         visibleTimeScale.tpTimeToPx(data.end),
->>>>>>> bad11ba2
     );
 
     ctx.textAlign = 'center';
@@ -294,11 +250,7 @@
       const title = data.strings[titleId];
       const colorOverride = data.colors && data.strings[data.colors[i]];
       if (isIncomplete) {  // incomplete slice
-<<<<<<< HEAD
-        tEnd = visibleWindowTime.end;
-=======
         tEnd = visibleWindowTime.end.seconds;
->>>>>>> bad11ba2
       }
 
       const rect = this.getSliceRect(tStart, tEnd, depth);
@@ -422,12 +374,6 @@
   getSliceIndex({x, y}: {x: number, y: number}): number|void {
     const data = this.data();
     if (data === undefined) return;
-<<<<<<< HEAD
-    const {timeScale} = globals.frontendLocalState;
-    if (y < TRACK_PADDING) return;
-    const instantWidthTime = timeScale.deltaPxToDuration(HALF_CHEVRON_WIDTH_PX);
-    const t = timeScale.pxToTime(x);
-=======
     const {
       visibleTimeScale: timeScale,
       visibleWindowTime,
@@ -436,7 +382,6 @@
     const instantWidthTime = timeScale.pxDeltaToDuration(HALF_CHEVRON_WIDTH_PX);
     const instantWidthTimeSec = instantWidthTime.seconds;
     const t = timeScale.pxToHpTime(x).seconds;
->>>>>>> bad11ba2
     const depth = Math.floor((y - TRACK_PADDING) / SLICE_HEIGHT);
     for (let i = 0; i < data.starts.length; i++) {
       if (depth !== data.depths[i]) {
@@ -444,21 +389,13 @@
       }
       const tStart = data.starts[i];
       if (data.isInstant[i]) {
-<<<<<<< HEAD
-        if (Math.abs(tStart - t) < instantWidthTime) {
-=======
         if (Math.abs(tStart - t) < instantWidthTimeSec) {
->>>>>>> bad11ba2
           return i;
         }
       } else {
         let tEnd = data.ends[i];
         if (data.isIncomplete[i]) {
-<<<<<<< HEAD
-          tEnd = globals.frontendLocalState.visibleWindowTime.end;
-=======
           tEnd = visibleWindowTime.end.seconds;
->>>>>>> bad11ba2
         }
         if (tStart <= t && t <= tEnd) {
           return i;
@@ -507,12 +444,6 @@
 
   getSliceRect(tStart: number, tEnd: number, depth: number): SliceRect
       |undefined {
-<<<<<<< HEAD
-    const {timeScale, visibleWindowTime} = globals.frontendLocalState;
-    const pxEnd = timeScale.timeToPx(visibleWindowTime.end);
-    const left = Math.max(timeScale.timeToPx(tStart), 0);
-    const right = Math.min(timeScale.timeToPx(tEnd), pxEnd);
-=======
     const {
       visibleTimeScale: timeScale,
       visibleWindowTime,
@@ -529,18 +460,12 @@
           visibleWindowTime.end.isLessThan(
               HighPrecisionTime.fromSeconds(tStart)));
 
->>>>>>> bad11ba2
     return {
       left,
       width: Math.max(right - left, 1),
       top: TRACK_PADDING + depth * SLICE_HEIGHT,
       height: SLICE_HEIGHT,
-<<<<<<< HEAD
-      visible:
-          !(tEnd <= visibleWindowTime.start || tStart >= visibleWindowTime.end),
-=======
       visible,
->>>>>>> bad11ba2
     };
   }
 }
